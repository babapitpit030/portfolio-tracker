<<<<<<< HEAD
# Portfolio Tracker

A command-line interface (CLI) application for tracking investment portfolios, built with Python following the Model-View-Controller (MVC) architecture.

## Features

- **Asset Management**: Add and remove assets with detailed information
- **Real-time Price Updates**: Fetch current market prices using Yahoo Finance API
- **Portfolio Analysis**: View performance metrics, weights, and allocations
- **Data Visualization**: Create graphs for historical prices and portfolio composition
- **Sector & Asset Class Analysis**: Analyze portfolio by sectors and asset classes

## Installation

1. **Clone the repository**:
   ```bash
   git clone https://github.com/babapitpit030/portfolio-tracker.git
   cd portfolio-tracker
=======
# Portfolio Tracker

A comprehensive command-line interface (CLI) application for tracking investment portfolios, built with Python following the Model-View-Controller (MVC) architecture. This application automatically fetches real-time market data and provides detailed portfolio analysis with visualizations.

![Python](https://img.shields.io/badge/python-3.8%2B-blue)
![License](https://img.shields.io/badge/license-MIT-green)
![Version](https://img.shields.io/badge/version-1.0.0-orange)

## 🚀 Features

- **🔄 Automatic Asset Detection**: Enter just the ticker symbol - the app automatically detects sector, asset class, and company name
- **📊 Real-time Price Updates**: Live market data from Yahoo Finance API
- **📈 Portfolio Analytics**: Comprehensive performance metrics and weight calculations
- **🎯 Sector & Asset Class Analysis**: Breakdown by sectors and investment types
- **📉 Data Visualization**: Historical price charts and portfolio composition graphs
- **💾 No Database Required**: Everything runs in memory with option to export data

## 📋 Table of Contents

- [Installation](#installation)
- [Quick Start](#quick-start)
- [Detailed Usage Guide](#detailed-usage-guide)
- [Project Structure](#project-structure)
- [Technical Details](#technical-details)
- [Troubleshooting](#troubleshooting)
- [Contributing](#contributing)
- [License](#license)

## 🛠 Installation

### Prerequisites

- Python 3.8 or higher
- pip (Python package manager)
- Git (for cloning the repository)

### Step-by-Step Installation

1. **Clone the Repository**
   ```bash
   git clone https://github.com/babapitpit030/portfolio-tracker.git
   cd portfolio-tracker
   ```

2. **Create a Virtual Environment (Recommended)**
   ```bash
   # On Windows
   python -m venv venv
   venv\Scripts\activate

   # On Mac/Linux
   python3 -m venv venv
   source venv/bin/activate
   ```

3. **Install Dependencies**
   ```bash
   pip install -r requirements.txt
   ```

   *Alternatively, install packages individually:*
   ```bash
   pip install pandas numpy matplotlib yfinance tabulate requests python-dateutil
   ```

## 🚀 Quick Start

1. **Run the Application**
   ```bash
   python -m portfolio_tracker.main
   ```

2. **Add Your First Asset**
   ```
   Welcome to Portfolio Tracker!

   ========================================
   PORTFOLIO TRACKER - MAIN MENU
   ========================================
   Option  Action
   1       Add Asset
   2       Remove Asset
   ...

   Enter your choice (0-11): 1

   Add New Asset
   Enter asset ticker (e.g., AAPL, MSFT, VOO): AAPL
   Fetching information for AAPL...
   Detected: Apple Inc.
   Sector: Technology
   Asset Class: Stocks
   Enter quantity: 10
   Enter purchase price: 150.00
   Current price: $172.50
   Asset AAPL added successfully!
   ```

3. **View Your Portfolio**
   ```
   Enter your choice (0-11): 3

   CURRENT PORTFOLIO
   +---------+-------------+--------------+----------+----------------+---------------+-------------------+---------------+-------------+-----------------------+
   | ticker  | sector      | asset_class  | quantity | purchase_price | current_price | transaction_value | current_value | profit_loss | profit_loss_percentage |
   +---------+-------------+--------------+----------+----------------+---------------+-------------------+---------------+-------------+-----------------------+
   | AAPL    | Technology  | Stocks       |    10.00 |         150.00 |        172.50 |           1500.00 |       1725.00 |      225.00 |                 15.00 |
   +---------+-------------+--------------+----------+----------------+---------------+-------------------+---------------+-------------+-----------------------+

   ==================================================
   PORTFOLIO SUMMARY
   ==================================================
   Total Invested  $1,500.00
   Current Value   $1,725.00
   Total P&L       $225.00
   Total P&L %     15.00%
   ==================================================
   ```

## 📖 Detailed Usage Guide

### Main Menu Options

| Option | Action | Description |
|--------|--------|-------------|
| 1 | Add Asset | Add new investment with automatic sector/asset class detection |
| 2 | Remove Asset | Remove asset by ticker symbol |
| 3 | View Portfolio | Display complete portfolio with performance metrics |
| 4 | Update Prices | Fetch latest market prices for all assets |
| 5 | View Asset Weights | Show percentage allocation of each asset |
| 6 | View Sector Allocation | Breakdown by industry sectors |
| 7 | View Asset Class Allocation | Breakdown by investment types |
| 8 | Plot Historical Prices | Chart historical price movements |
| 9 | Plot Normalized Prices | Compare performance with normalized charts |
| 10 | Plot Portfolio Weights | Pie chart of asset allocation |
| 11 | Plot Sector Allocation | Bar chart of sector distribution |
| 0 | Exit | Close the application |

### Adding Assets

The application automatically detects:
- **Company Name**
- **Sector** (Technology, Healthcare, Financials, etc.)
- **Asset Class** (Stocks, ETFs, Bonds, Real Estate, etc.)

**Supported Ticker Examples:**
- **Stocks**: `AAPL`, `MSFT`, `TSLA`, `GOOGL`
- **ETFs**: `VOO`, `QQQ`, `SPY`, `ARKK`
- **REITs**: `O`, `VNQ`, `AMT`
- **Bonds**: `BND`, `TLT`, `IEF`
- **Cryptocurrency**: `BTC-USD`, `ETH-USD`

**Example Session:**
```
Add New Asset
Enter asset ticker (e.g., AAPL, MSFT, VOO): VOO
Fetching information for VOO...
Detected: Vanguard S&P 500 ETF
Sector: Diversified
Asset Class: ETF
Enter quantity: 5
Enter purchase price: 400.00
Current price: $415.25
Asset VOO added successfully!
```

### Portfolio Analysis Features

#### 1. Performance Metrics
- Current value vs. invested amount
- Total profit/loss (absolute and percentage)
- Individual asset performance

#### 2. Weight Calculations
- Asset weights (percentage of portfolio)
- Sector allocation
- Asset class distribution

#### 3. Visualizations
- Historical price charts (1 day to 10 years)
- Normalized performance comparison
- Portfolio composition pie charts
- Sector allocation bar charts

### Example Workflow

1. **Build Your Portfolio**
   ```bash
   # Add diverse assets
   AAPL (Technology Stocks)
   VOO (Diversified ETF)  
   O (Real Estate REIT)
   BND (Bond ETF)
   ```

2. **Analyze Performance**
   - View portfolio summary (Option 3)
   - Check asset weights (Option 5)
   - Analyze sector allocation (Option 6)

3. **Create Visualizations**
   - Plot historical prices (Option 8)
   - View portfolio weights chart (Option 10)
   - Analyze sector distribution (Option 11)

## 🏗 Project Structure

```
portfolio-tracker/
├── portfolio_tracker/
│   ├── models/
│   │   ├── asset.py              # Asset data model with financial calculations
│   │   └── portfolio.py          # Portfolio management and analytics
│   ├── views/
│   │   ├── cli_view.py           # Command-line interface and table formatting
│   │   └── plot_view.py          # Data visualization with matplotlib
│   ├── controllers/
│   │   └── portfolio_controller.py # Application logic and menu system
│   ├── utils/
│   │   ├── data_fetcher.py       # Yahoo Finance API integration
│   │   └── calculations.py       # Financial calculations and metrics
│   ├── __init__.py
│   └── main.py                   # Application entry point
├── tests/                        # Unit tests
├── docs/                         # Documentation
├── requirements.txt              # Python dependencies
├── setup.py                      # Package installation configuration
├── run.py                        # Alternative entry point
└── README.md                     # This file
```

## 🔧 Technical Details

### Architecture
- **Model-View-Controller (MVC) Pattern**
  - **Models**: Data structures and business logic (`Asset`, `Portfolio`)
  - **Views**: User interface components (`CLIView`, `PlotView`)
  - **Controllers**: Application flow management (`PortfolioController`)

### Data Sources
- **Yahoo Finance API**: Real-time and historical market data
- **Automatic Classification**: Smart detection of sectors and asset classes

### Dependencies
| Package | Purpose |
|---------|---------|
| `pandas` | Data manipulation and analysis |
| `numpy` | Numerical computations |
| `matplotlib` | Data visualization and charts |
| `yfinance` | Yahoo Finance API integration |
| `tabulate` | Beautiful CLI table formatting |
| `requests` | HTTP requests for data fetching |

### Supported Time Periods for Historical Data
- `1d`, `5d`, `1mo`, `3mo`, `6mo`, `1y`, `2y`, `5y`, `10y`, `ytd`, `max`

## 🐛 Troubleshooting

### Common Issues

1. **"Command not found: python"**
   ```bash
   # Use python3 instead
   python3 -m portfolio_tracker.main
   ```

2. **"Module not found" errors**
   ```bash
   # Ensure virtual environment is activated and dependencies are installed
   source venv/bin/activate
   pip install -r requirements.txt
   ```

3. **Price data not loading**
   - Check internet connection
   - Verify ticker symbol is correct
   - Try again later (API might be temporarily unavailable)

4. **Plotting not working**
   - Ensure matplotlib is properly installed
   - On macOS, you might need: `pip install --upgrade matplotlib`

This project is developed for educational purposes as part of the a.s.r. Vermogensbeheer assignment. Feel free to use and modify for personal or educational purposes.

## 🙏 Acknowledgments

- **Yahoo Finance** for providing free market data API
- **Python community** for excellent data science libraries
- **a.s.r. Vermogensbeheer** for the project assignment inspiration


>>>>>>> fb306824
<|MERGE_RESOLUTION|>--- conflicted
+++ resolved
@@ -1,312 +1,307 @@
-<<<<<<< HEAD
-# Portfolio Tracker
-
-A command-line interface (CLI) application for tracking investment portfolios, built with Python following the Model-View-Controller (MVC) architecture.
-
-## Features
-
-- **Asset Management**: Add and remove assets with detailed information
-- **Real-time Price Updates**: Fetch current market prices using Yahoo Finance API
-- **Portfolio Analysis**: View performance metrics, weights, and allocations
-- **Data Visualization**: Create graphs for historical prices and portfolio composition
-- **Sector & Asset Class Analysis**: Analyze portfolio by sectors and asset classes
-
-## Installation
-
-1. **Clone the repository**:
-   ```bash
-   git clone https://github.com/babapitpit030/portfolio-tracker.git
-   cd portfolio-tracker
-=======
-# Portfolio Tracker
-
-A comprehensive command-line interface (CLI) application for tracking investment portfolios, built with Python following the Model-View-Controller (MVC) architecture. This application automatically fetches real-time market data and provides detailed portfolio analysis with visualizations.
-
-![Python](https://img.shields.io/badge/python-3.8%2B-blue)
-![License](https://img.shields.io/badge/license-MIT-green)
-![Version](https://img.shields.io/badge/version-1.0.0-orange)
-
-## 🚀 Features
-
-- **🔄 Automatic Asset Detection**: Enter just the ticker symbol - the app automatically detects sector, asset class, and company name
-- **📊 Real-time Price Updates**: Live market data from Yahoo Finance API
-- **📈 Portfolio Analytics**: Comprehensive performance metrics and weight calculations
-- **🎯 Sector & Asset Class Analysis**: Breakdown by sectors and investment types
-- **📉 Data Visualization**: Historical price charts and portfolio composition graphs
-- **💾 No Database Required**: Everything runs in memory with option to export data
-
-## 📋 Table of Contents
-
-- [Installation](#installation)
-- [Quick Start](#quick-start)
-- [Detailed Usage Guide](#detailed-usage-guide)
-- [Project Structure](#project-structure)
-- [Technical Details](#technical-details)
-- [Troubleshooting](#troubleshooting)
-- [Contributing](#contributing)
-- [License](#license)
-
-## 🛠 Installation
-
-### Prerequisites
-
-- Python 3.8 or higher
-- pip (Python package manager)
-- Git (for cloning the repository)
-
-### Step-by-Step Installation
-
-1. **Clone the Repository**
-   ```bash
-   git clone https://github.com/babapitpit030/portfolio-tracker.git
-   cd portfolio-tracker
-   ```
-
-2. **Create a Virtual Environment (Recommended)**
-   ```bash
-   # On Windows
-   python -m venv venv
-   venv\Scripts\activate
-
-   # On Mac/Linux
-   python3 -m venv venv
-   source venv/bin/activate
-   ```
-
-3. **Install Dependencies**
-   ```bash
-   pip install -r requirements.txt
-   ```
-
-   *Alternatively, install packages individually:*
-   ```bash
-   pip install pandas numpy matplotlib yfinance tabulate requests python-dateutil
-   ```
-
-## 🚀 Quick Start
-
-1. **Run the Application**
-   ```bash
-   python -m portfolio_tracker.main
-   ```
-
-2. **Add Your First Asset**
-   ```
-   Welcome to Portfolio Tracker!
-
-   ========================================
-   PORTFOLIO TRACKER - MAIN MENU
-   ========================================
-   Option  Action
-   1       Add Asset
-   2       Remove Asset
-   ...
-
-   Enter your choice (0-11): 1
-
-   Add New Asset
-   Enter asset ticker (e.g., AAPL, MSFT, VOO): AAPL
-   Fetching information for AAPL...
-   Detected: Apple Inc.
-   Sector: Technology
-   Asset Class: Stocks
-   Enter quantity: 10
-   Enter purchase price: 150.00
-   Current price: $172.50
-   Asset AAPL added successfully!
-   ```
-
-3. **View Your Portfolio**
-   ```
-   Enter your choice (0-11): 3
-
-   CURRENT PORTFOLIO
-   +---------+-------------+--------------+----------+----------------+---------------+-------------------+---------------+-------------+-----------------------+
-   | ticker  | sector      | asset_class  | quantity | purchase_price | current_price | transaction_value | current_value | profit_loss | profit_loss_percentage |
-   +---------+-------------+--------------+----------+----------------+---------------+-------------------+---------------+-------------+-----------------------+
-   | AAPL    | Technology  | Stocks       |    10.00 |         150.00 |        172.50 |           1500.00 |       1725.00 |      225.00 |                 15.00 |
-   +---------+-------------+--------------+----------+----------------+---------------+-------------------+---------------+-------------+-----------------------+
-
-   ==================================================
-   PORTFOLIO SUMMARY
-   ==================================================
-   Total Invested  $1,500.00
-   Current Value   $1,725.00
-   Total P&L       $225.00
-   Total P&L %     15.00%
-   ==================================================
-   ```
-
-## 📖 Detailed Usage Guide
-
-### Main Menu Options
-
-| Option | Action | Description |
-|--------|--------|-------------|
-| 1 | Add Asset | Add new investment with automatic sector/asset class detection |
-| 2 | Remove Asset | Remove asset by ticker symbol |
-| 3 | View Portfolio | Display complete portfolio with performance metrics |
-| 4 | Update Prices | Fetch latest market prices for all assets |
-| 5 | View Asset Weights | Show percentage allocation of each asset |
-| 6 | View Sector Allocation | Breakdown by industry sectors |
-| 7 | View Asset Class Allocation | Breakdown by investment types |
-| 8 | Plot Historical Prices | Chart historical price movements |
-| 9 | Plot Normalized Prices | Compare performance with normalized charts |
-| 10 | Plot Portfolio Weights | Pie chart of asset allocation |
-| 11 | Plot Sector Allocation | Bar chart of sector distribution |
-| 0 | Exit | Close the application |
-
-### Adding Assets
-
-The application automatically detects:
-- **Company Name**
-- **Sector** (Technology, Healthcare, Financials, etc.)
-- **Asset Class** (Stocks, ETFs, Bonds, Real Estate, etc.)
-
-**Supported Ticker Examples:**
-- **Stocks**: `AAPL`, `MSFT`, `TSLA`, `GOOGL`
-- **ETFs**: `VOO`, `QQQ`, `SPY`, `ARKK`
-- **REITs**: `O`, `VNQ`, `AMT`
-- **Bonds**: `BND`, `TLT`, `IEF`
-- **Cryptocurrency**: `BTC-USD`, `ETH-USD`
-
-**Example Session:**
-```
-Add New Asset
-Enter asset ticker (e.g., AAPL, MSFT, VOO): VOO
-Fetching information for VOO...
-Detected: Vanguard S&P 500 ETF
-Sector: Diversified
-Asset Class: ETF
-Enter quantity: 5
-Enter purchase price: 400.00
-Current price: $415.25
-Asset VOO added successfully!
-```
-
-### Portfolio Analysis Features
-
-#### 1. Performance Metrics
-- Current value vs. invested amount
-- Total profit/loss (absolute and percentage)
-- Individual asset performance
-
-#### 2. Weight Calculations
-- Asset weights (percentage of portfolio)
-- Sector allocation
-- Asset class distribution
-
-#### 3. Visualizations
-- Historical price charts (1 day to 10 years)
-- Normalized performance comparison
-- Portfolio composition pie charts
-- Sector allocation bar charts
-
-### Example Workflow
-
-1. **Build Your Portfolio**
-   ```bash
-   # Add diverse assets
-   AAPL (Technology Stocks)
-   VOO (Diversified ETF)  
-   O (Real Estate REIT)
-   BND (Bond ETF)
-   ```
-
-2. **Analyze Performance**
-   - View portfolio summary (Option 3)
-   - Check asset weights (Option 5)
-   - Analyze sector allocation (Option 6)
-
-3. **Create Visualizations**
-   - Plot historical prices (Option 8)
-   - View portfolio weights chart (Option 10)
-   - Analyze sector distribution (Option 11)
-
-## 🏗 Project Structure
-
-```
-portfolio-tracker/
-├── portfolio_tracker/
-│   ├── models/
-│   │   ├── asset.py              # Asset data model with financial calculations
-│   │   └── portfolio.py          # Portfolio management and analytics
-│   ├── views/
-│   │   ├── cli_view.py           # Command-line interface and table formatting
-│   │   └── plot_view.py          # Data visualization with matplotlib
-│   ├── controllers/
-│   │   └── portfolio_controller.py # Application logic and menu system
-│   ├── utils/
-│   │   ├── data_fetcher.py       # Yahoo Finance API integration
-│   │   └── calculations.py       # Financial calculations and metrics
-│   ├── __init__.py
-│   └── main.py                   # Application entry point
-├── tests/                        # Unit tests
-├── docs/                         # Documentation
-├── requirements.txt              # Python dependencies
-├── setup.py                      # Package installation configuration
-├── run.py                        # Alternative entry point
-└── README.md                     # This file
-```
-
-## 🔧 Technical Details
-
-### Architecture
-- **Model-View-Controller (MVC) Pattern**
-  - **Models**: Data structures and business logic (`Asset`, `Portfolio`)
-  - **Views**: User interface components (`CLIView`, `PlotView`)
-  - **Controllers**: Application flow management (`PortfolioController`)
-
-### Data Sources
-- **Yahoo Finance API**: Real-time and historical market data
-- **Automatic Classification**: Smart detection of sectors and asset classes
-
-### Dependencies
-| Package | Purpose |
-|---------|---------|
-| `pandas` | Data manipulation and analysis |
-| `numpy` | Numerical computations |
-| `matplotlib` | Data visualization and charts |
-| `yfinance` | Yahoo Finance API integration |
-| `tabulate` | Beautiful CLI table formatting |
-| `requests` | HTTP requests for data fetching |
-
-### Supported Time Periods for Historical Data
-- `1d`, `5d`, `1mo`, `3mo`, `6mo`, `1y`, `2y`, `5y`, `10y`, `ytd`, `max`
-
-## 🐛 Troubleshooting
-
-### Common Issues
-
-1. **"Command not found: python"**
-   ```bash
-   # Use python3 instead
-   python3 -m portfolio_tracker.main
-   ```
-
-2. **"Module not found" errors**
-   ```bash
-   # Ensure virtual environment is activated and dependencies are installed
-   source venv/bin/activate
-   pip install -r requirements.txt
-   ```
-
-3. **Price data not loading**
-   - Check internet connection
-   - Verify ticker symbol is correct
-   - Try again later (API might be temporarily unavailable)
-
-4. **Plotting not working**
-   - Ensure matplotlib is properly installed
-   - On macOS, you might need: `pip install --upgrade matplotlib`
-
-This project is developed for educational purposes as part of the a.s.r. Vermogensbeheer assignment. Feel free to use and modify for personal or educational purposes.
-
-## 🙏 Acknowledgments
-
-- **Yahoo Finance** for providing free market data API
-- **Python community** for excellent data science libraries
-- **a.s.r. Vermogensbeheer** for the project assignment inspiration
-
-
->>>>>>> fb306824
+# Portfolio Tracker
+
+A command-line interface (CLI) application for tracking investment portfolios, built with Python following the Model-View-Controller (MVC) architecture.
+
+## Features
+
+- **Asset Management**: Add and remove assets with detailed information
+- **Real-time Price Updates**: Fetch current market prices using Yahoo Finance API
+- **Portfolio Analysis**: View performance metrics, weights, and allocations
+- **Data Visualization**: Create graphs for historical prices and portfolio composition
+- **Sector & Asset Class Analysis**: Analyze portfolio by sectors and asset classes
+
+## Installation
+
+1. **Clone the repository**:
+   ```bash
+   git clone https://github.com/babapitpit030/portfolio-tracker.git
+   cd portfolio-tracker
+# Portfolio Tracker
+
+A comprehensive command-line interface (CLI) application for tracking investment portfolios, built with Python following the Model-View-Controller (MVC) architecture. This application automatically fetches real-time market data and provides detailed portfolio analysis with visualizations.
+
+![Python](https://img.shields.io/badge/python-3.8%2B-blue)
+![License](https://img.shields.io/badge/license-MIT-green)
+![Version](https://img.shields.io/badge/version-1.0.0-orange)
+
+## 🚀 Features
+
+- **🔄 Automatic Asset Detection**: Enter just the ticker symbol - the app automatically detects sector, asset class, and company name
+- **📊 Real-time Price Updates**: Live market data from Yahoo Finance API
+- **📈 Portfolio Analytics**: Comprehensive performance metrics and weight calculations
+- **🎯 Sector & Asset Class Analysis**: Breakdown by sectors and investment types
+- **📉 Data Visualization**: Historical price charts and portfolio composition graphs
+- **💾 No Database Required**: Everything runs in memory with option to export data
+
+## 📋 Table of Contents
+
+- [Installation](#installation)
+- [Quick Start](#quick-start)
+- [Detailed Usage Guide](#detailed-usage-guide)
+- [Project Structure](#project-structure)
+- [Technical Details](#technical-details)
+- [Troubleshooting](#troubleshooting)
+- [Contributing](#contributing)
+- [License](#license)
+
+## 🛠 Installation
+
+### Prerequisites
+
+- Python 3.8 or higher
+- pip (Python package manager)
+- Git (for cloning the repository)
+
+### Step-by-Step Installation
+
+1. **Clone the Repository**
+   ```bash
+   git clone https://github.com/babapitpit030/portfolio-tracker.git
+   cd portfolio-tracker
+   ```
+
+2. **Create a Virtual Environment (Recommended)**
+   ```bash
+   # On Windows
+   python -m venv venv
+   venv\Scripts\activate
+
+   # On Mac/Linux
+   python3 -m venv venv
+   source venv/bin/activate
+   ```
+
+3. **Install Dependencies**
+   ```bash
+   pip install -r requirements.txt
+   ```
+
+   *Alternatively, install packages individually:*
+   ```bash
+   pip install pandas numpy matplotlib yfinance tabulate requests python-dateutil
+   ```
+
+## 🚀 Quick Start
+
+1. **Run the Application**
+   ```bash
+   python -m portfolio_tracker.main
+   ```
+
+2. **Add Your First Asset**
+   ```
+   Welcome to Portfolio Tracker!
+
+   ========================================
+   PORTFOLIO TRACKER - MAIN MENU
+   ========================================
+   Option  Action
+   1       Add Asset
+   2       Remove Asset
+   ...
+
+   Enter your choice (0-11): 1
+
+   Add New Asset
+   Enter asset ticker (e.g., AAPL, MSFT, VOO): AAPL
+   Fetching information for AAPL...
+   Detected: Apple Inc.
+   Sector: Technology
+   Asset Class: Stocks
+   Enter quantity: 10
+   Enter purchase price: 150.00
+   Current price: $172.50
+   Asset AAPL added successfully!
+   ```
+
+3. **View Your Portfolio**
+   ```
+   Enter your choice (0-11): 3
+
+   CURRENT PORTFOLIO
+   +---------+-------------+--------------+----------+----------------+---------------+-------------------+---------------+-------------+-----------------------+
+   | ticker  | sector      | asset_class  | quantity | purchase_price | current_price | transaction_value | current_value | profit_loss | profit_loss_percentage |
+   +---------+-------------+--------------+----------+----------------+---------------+-------------------+---------------+-------------+-----------------------+
+   | AAPL    | Technology  | Stocks       |    10.00 |         150.00 |        172.50 |           1500.00 |       1725.00 |      225.00 |                 15.00 |
+   +---------+-------------+--------------+----------+----------------+---------------+-------------------+---------------+-------------+-----------------------+
+
+   ==================================================
+   PORTFOLIO SUMMARY
+   ==================================================
+   Total Invested  $1,500.00
+   Current Value   $1,725.00
+   Total P&L       $225.00
+   Total P&L %     15.00%
+   ==================================================
+   ```
+
+## 📖 Detailed Usage Guide
+
+### Main Menu Options
+
+| Option | Action | Description |
+|--------|--------|-------------|
+| 1 | Add Asset | Add new investment with automatic sector/asset class detection |
+| 2 | Remove Asset | Remove asset by ticker symbol |
+| 3 | View Portfolio | Display complete portfolio with performance metrics |
+| 4 | Update Prices | Fetch latest market prices for all assets |
+| 5 | View Asset Weights | Show percentage allocation of each asset |
+| 6 | View Sector Allocation | Breakdown by industry sectors |
+| 7 | View Asset Class Allocation | Breakdown by investment types |
+| 8 | Plot Historical Prices | Chart historical price movements |
+| 9 | Plot Normalized Prices | Compare performance with normalized charts |
+| 10 | Plot Portfolio Weights | Pie chart of asset allocation |
+| 11 | Plot Sector Allocation | Bar chart of sector distribution |
+| 0 | Exit | Close the application |
+
+### Adding Assets
+
+The application automatically detects:
+- **Company Name**
+- **Sector** (Technology, Healthcare, Financials, etc.)
+- **Asset Class** (Stocks, ETFs, Bonds, Real Estate, etc.)
+
+**Supported Ticker Examples:**
+- **Stocks**: `AAPL`, `MSFT`, `TSLA`, `GOOGL`
+- **ETFs**: `VOO`, `QQQ`, `SPY`, `ARKK`
+- **REITs**: `O`, `VNQ`, `AMT`
+- **Bonds**: `BND`, `TLT`, `IEF`
+- **Cryptocurrency**: `BTC-USD`, `ETH-USD`
+
+**Example Session:**
+```
+Add New Asset
+Enter asset ticker (e.g., AAPL, MSFT, VOO): VOO
+Fetching information for VOO...
+Detected: Vanguard S&P 500 ETF
+Sector: Diversified
+Asset Class: ETF
+Enter quantity: 5
+Enter purchase price: 400.00
+Current price: $415.25
+Asset VOO added successfully!
+```
+
+### Portfolio Analysis Features
+
+#### 1. Performance Metrics
+- Current value vs. invested amount
+- Total profit/loss (absolute and percentage)
+- Individual asset performance
+
+#### 2. Weight Calculations
+- Asset weights (percentage of portfolio)
+- Sector allocation
+- Asset class distribution
+
+#### 3. Visualizations
+- Historical price charts (1 day to 10 years)
+- Normalized performance comparison
+- Portfolio composition pie charts
+- Sector allocation bar charts
+
+### Example Workflow
+
+1. **Build Your Portfolio**
+   ```bash
+   # Add diverse assets
+   AAPL (Technology Stocks)
+   VOO (Diversified ETF)  
+   O (Real Estate REIT)
+   BND (Bond ETF)
+   ```
+
+2. **Analyze Performance**
+   - View portfolio summary (Option 3)
+   - Check asset weights (Option 5)
+   - Analyze sector allocation (Option 6)
+
+3. **Create Visualizations**
+   - Plot historical prices (Option 8)
+   - View portfolio weights chart (Option 10)
+   - Analyze sector distribution (Option 11)
+
+## 🏗 Project Structure
+
+```
+portfolio-tracker/
+├── portfolio_tracker/
+│   ├── models/
+│   │   ├── asset.py              # Asset data model with financial calculations
+│   │   └── portfolio.py          # Portfolio management and analytics
+│   ├── views/
+│   │   ├── cli_view.py           # Command-line interface and table formatting
+│   │   └── plot_view.py          # Data visualization with matplotlib
+│   ├── controllers/
+│   │   └── portfolio_controller.py # Application logic and menu system
+│   ├── utils/
+│   │   ├── data_fetcher.py       # Yahoo Finance API integration
+│   │   └── calculations.py       # Financial calculations and metrics
+│   ├── __init__.py
+│   └── main.py                   # Application entry point
+├── tests/                        # Unit tests
+├── docs/                         # Documentation
+├── requirements.txt              # Python dependencies
+├── setup.py                      # Package installation configuration
+├── run.py                        # Alternative entry point
+└── README.md                     # This file
+```
+
+## 🔧 Technical Details
+
+### Architecture
+- **Model-View-Controller (MVC) Pattern**
+  - **Models**: Data structures and business logic (`Asset`, `Portfolio`)
+  - **Views**: User interface components (`CLIView`, `PlotView`)
+  - **Controllers**: Application flow management (`PortfolioController`)
+
+### Data Sources
+- **Yahoo Finance API**: Real-time and historical market data
+- **Automatic Classification**: Smart detection of sectors and asset classes
+
+### Dependencies
+| Package | Purpose |
+|---------|---------|
+| `pandas` | Data manipulation and analysis |
+| `numpy` | Numerical computations |
+| `matplotlib` | Data visualization and charts |
+| `yfinance` | Yahoo Finance API integration |
+| `tabulate` | Beautiful CLI table formatting |
+| `requests` | HTTP requests for data fetching |
+
+### Supported Time Periods for Historical Data
+- `1d`, `5d`, `1mo`, `3mo`, `6mo`, `1y`, `2y`, `5y`, `10y`, `ytd`, `max`
+
+## 🐛 Troubleshooting
+
+### Common Issues
+
+1. **"Command not found: python"**
+   ```bash
+   # Use python3 instead
+   python3 -m portfolio_tracker.main
+   ```
+
+2. **"Module not found" errors**
+   ```bash
+   # Ensure virtual environment is activated and dependencies are installed
+   source venv/bin/activate
+   pip install -r requirements.txt
+   ```
+
+3. **Price data not loading**
+   - Check internet connection
+   - Verify ticker symbol is correct
+   - Try again later (API might be temporarily unavailable)
+
+4. **Plotting not working**
+   - Ensure matplotlib is properly installed
+   - On macOS, you might need: `pip install --upgrade matplotlib`
+
+This project is developed for educational purposes as part of the a.s.r. Vermogensbeheer assignment. Feel free to use and modify for personal or educational purposes.
+
+## 🙏 Acknowledgments
+
+- **Yahoo Finance** for providing free market data API
+- **Python community** for excellent data science libraries
+- **a.s.r. Vermogensbeheer** for the project assignment inspiration